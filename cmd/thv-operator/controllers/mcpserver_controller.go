// Package controllers contains the reconciliation logic for the MCPServer custom resource.
// It handles the creation, update, and deletion of MCP servers in Kubernetes.
package controllers

import (
	"context"
	"encoding/json"
	"fmt"
	"maps"
	"os"
	"reflect"
	"slices"
	"strings"
	"sync"
	"time"

	appsv1 "k8s.io/api/apps/v1"
	corev1 "k8s.io/api/core/v1"
	rbacv1 "k8s.io/api/rbac/v1"
	"k8s.io/apimachinery/pkg/api/errors"
	"k8s.io/apimachinery/pkg/api/resource"
	metav1 "k8s.io/apimachinery/pkg/apis/meta/v1"
	"k8s.io/apimachinery/pkg/runtime"
	"k8s.io/apimachinery/pkg/types"
	"k8s.io/apimachinery/pkg/util/intstr"
	"k8s.io/client-go/rest"
	ctrl "sigs.k8s.io/controller-runtime"
	"sigs.k8s.io/controller-runtime/pkg/client"
	"sigs.k8s.io/controller-runtime/pkg/controller/controllerutil"
	"sigs.k8s.io/controller-runtime/pkg/log"

	mcpv1alpha1 "github.com/stacklok/toolhive/cmd/thv-operator/api/v1alpha1"
	"github.com/stacklok/toolhive/pkg/container/kubernetes"
	"github.com/stacklok/toolhive/pkg/logger"
)

// MCPServerReconciler reconciles a MCPServer object
type MCPServerReconciler struct {
	client.Client
	Scheme           *runtime.Scheme
	platformDetector kubernetes.PlatformDetector
	detectedPlatform kubernetes.Platform
	platformOnce     sync.Once
}

// defaultRBACRules are the default RBAC rules that the
// ToolHive ProxyRunner and/or MCP server needs to have in order to run.
var defaultRBACRules = []rbacv1.PolicyRule{
	{
		APIGroups: []string{"apps"},
		Resources: []string{"statefulsets"},
		Verbs:     []string{"get", "list", "watch", "create", "update", "patch", "delete", "apply"},
	},
	{
		APIGroups: []string{""},
		Resources: []string{"services"},
		Verbs:     []string{"get", "list", "watch", "create", "update", "patch", "delete", "apply"},
	},
	{
		APIGroups: []string{""},
		Resources: []string{"pods"},
		Verbs:     []string{"get", "list", "watch"},
	},
	{
		APIGroups: []string{""},
		Resources: []string{"pods/log"},
		Verbs:     []string{"get"},
	},
	{
		APIGroups: []string{""},
		Resources: []string{"pods/attach"},
		Verbs:     []string{"create", "get"},
	},
	{
		APIGroups: []string{""},
		Resources: []string{"configmaps"},
		Verbs:     []string{"get", "list", "watch"},
	},
}

// mcpContainerName is the name of the mcp container used in pod templates
const mcpContainerName = "mcp"

// trueValue is the string value "true" used for environment variable comparisons
const trueValue = "true"

// Restart annotation keys for triggering pod restart
const (
	RestartedAtAnnotationKey          = "mcpserver.toolhive.stacklok.dev/restarted-at"
	RestartStrategyAnnotationKey      = "mcpserver.toolhive.stacklok.dev/restart-strategy"
	LastProcessedRestartAnnotationKey = "mcpserver.toolhive.stacklok.dev/last-processed-restart"
)

// Restart strategy constants
const (
	RestartStrategyRolling   = "rolling"
	RestartStrategyImmediate = "immediate"
)

// Authorization ConfigMap label constants
const (
	// authzLabelKey is the label key for authorization configuration type
	authzLabelKey = "toolhive.stacklok.io/authz"

	// authzLabelValueInline is the label value for inline authorization configuration
	authzLabelValueInline = "inline"
)

// detectPlatform detects the Kubernetes platform type (Kubernetes vs OpenShift)
// It uses sync.Once to ensure the detection is only performed once and cached
func (r *MCPServerReconciler) detectPlatform(ctx context.Context) (kubernetes.Platform, error) {
	var err error
	r.platformOnce.Do(func() {
		// Initialize platform detector if not already done
		if r.platformDetector == nil {
			r.platformDetector = kubernetes.NewDefaultPlatformDetector()
		}

		cfg, configErr := rest.InClusterConfig()
		if configErr != nil {
			err = fmt.Errorf("failed to get in-cluster config for platform detection: %w", configErr)
			return
		}

		r.detectedPlatform, err = r.platformDetector.DetectPlatform(cfg)
		if err != nil {
			err = fmt.Errorf("failed to detect platform: %w", err)
			return
		}

		ctxLogger := log.FromContext(ctx)
		ctxLogger.Info("Platform detected for MCPServer controller", "platform", r.detectedPlatform.String())
	})

	return r.detectedPlatform, err
}

// +kubebuilder:rbac:groups=toolhive.stacklok.dev,resources=mcpservers,verbs=get;list;watch;create;update;patch;delete
// +kubebuilder:rbac:groups=toolhive.stacklok.dev,resources=mcpservers/status,verbs=get;update;patch
// +kubebuilder:rbac:groups=toolhive.stacklok.dev,resources=mcpservers/finalizers,verbs=update
// +kubebuilder:rbac:groups=toolhive.stacklok.dev,resources=mcptoolconfigs,verbs=get;list;watch
// +kubebuilder:rbac:groups="",resources=configmaps,verbs=create;delete;get;list;patch;update;watch
// +kubebuilder:rbac:groups="",resources=services,verbs=create;delete;get;list;patch;update;watch;apply
// +kubebuilder:rbac:groups="rbac.authorization.k8s.io",resources=roles,verbs=create;delete;get;list;patch;update;watch
// +kubebuilder:rbac:groups="rbac.authorization.k8s.io",resources=rolebindings,verbs=create;delete;get;list;patch;update;watch
// +kubebuilder:rbac:groups="",resources=events,verbs=create;patch
// +kubebuilder:rbac:groups="",resources=pods,verbs=get;list;watch
// +kubebuilder:rbac:groups="",resources=secrets,verbs=get;list;watch
// +kubebuilder:rbac:groups=apps,resources=deployments,verbs=create;delete;get;list;patch;update;watch
// +kubebuilder:rbac:groups="",resources=serviceaccounts,verbs=create;delete;get;list;patch;update;watch
// +kubebuilder:rbac:groups=apps,resources=statefulsets,verbs=get;list;watch;create;update;patch;delete;apply
// +kubebuilder:rbac:groups="",resources=pods/attach,verbs=create;get
// +kubebuilder:rbac:groups="",resources=pods/log,verbs=get

// Reconcile is part of the main kubernetes reconciliation loop which aims to
// move the current state of the cluster closer to the desired state.
//
//nolint:gocyclo
func (r *MCPServerReconciler) Reconcile(ctx context.Context, req ctrl.Request) (ctrl.Result, error) {
	ctxLogger := log.FromContext(ctx)

	// Fetch the MCPServer instance
	mcpServer := &mcpv1alpha1.MCPServer{}
	err := r.Get(ctx, req.NamespacedName, mcpServer)
	if err != nil {
		if errors.IsNotFound(err) {
			// Request object not found, could have been deleted after reconcile request.
			// Return and don't requeue
			ctxLogger.Info("MCPServer resource not found. Ignoring since object must be deleted")
			return ctrl.Result{}, nil
		}
		// Error reading the object - requeue the request.
		ctxLogger.Error(err, "Failed to get MCPServer")
		return ctrl.Result{}, err
	}

	// Check if the restart annotation has been updated and trigger a rolling restart if needed
	if shouldTriggerRestart, err := r.handleRestartAnnotation(ctx, mcpServer); err != nil {
		ctxLogger.Error(err, "Failed to handle restart annotation")
		return ctrl.Result{}, err
	} else if shouldTriggerRestart {
		// Return and requeue to avoid double-processing after triggering restart
		return ctrl.Result{Requeue: true}, nil
	}

	// Check if MCPToolConfig is referenced and handle it
	if err := r.handleToolConfig(ctx, mcpServer); err != nil {
		ctxLogger.Error(err, "Failed to handle MCPToolConfig")
		// Update status to reflect the error
		mcpServer.Status.Phase = mcpv1alpha1.MCPServerPhaseFailed
		if statusErr := r.Status().Update(ctx, mcpServer); statusErr != nil {
			ctxLogger.Error(statusErr, "Failed to update MCPServer status after MCPToolConfig error")
		}
		return ctrl.Result{}, err
	}

	// Check if the MCPServer instance is marked to be deleted
	if mcpServer.GetDeletionTimestamp() != nil {
		// The object is being deleted
		if controllerutil.ContainsFinalizer(mcpServer, "mcpserver.toolhive.stacklok.dev/finalizer") {
			// Run finalization logic. If the finalization logic fails,
			// don't remove the finalizer so that we can retry during the next reconciliation.
			if err := r.finalizeMCPServer(ctx, mcpServer); err != nil {
				return ctrl.Result{}, err
			}

			// Remove the finalizer. Once all finalizers have been removed, the object will be deleted.
			controllerutil.RemoveFinalizer(mcpServer, "mcpserver.toolhive.stacklok.dev/finalizer")
			err := r.Update(ctx, mcpServer)
			if err != nil {
				return ctrl.Result{}, err
			}
		}
		return ctrl.Result{}, nil
	}

	// Add finalizer for this CR
	if !controllerutil.ContainsFinalizer(mcpServer, "mcpserver.toolhive.stacklok.dev/finalizer") {
		controllerutil.AddFinalizer(mcpServer, "mcpserver.toolhive.stacklok.dev/finalizer")
		err = r.Update(ctx, mcpServer)
		if err != nil {
			return ctrl.Result{}, err
		}
	}

	// Update the MCPServer status with the pod status
	if err := r.updateMCPServerStatus(ctx, mcpServer); err != nil {
		ctxLogger.Error(err, "Failed to update MCPServer status")
		return ctrl.Result{}, err
	}

	// check if the RBAC resources are in place for the MCP server
	if err := r.ensureRBACResources(ctx, mcpServer); err != nil {
		ctxLogger.Error(err, "Failed to ensure RBAC resources")
		return ctrl.Result{}, err
	}

	// Ensure authorization ConfigMap for inline configuration
	if err := r.ensureAuthzConfigMap(ctx, mcpServer); err != nil {
		ctxLogger.Error(err, "Failed to ensure authorization ConfigMap")
		return ctrl.Result{}, err
	}

	// Ensure RunConfig ConfigMap exists and is up to date
	if err := r.ensureRunConfigConfigMap(ctx, mcpServer); err != nil {
		ctxLogger.Error(err, "Failed to ensure RunConfig ConfigMap")
		return ctrl.Result{}, err
	}

	// Check if the deployment already exists, if not create a new one
	deployment := &appsv1.Deployment{}
	err = r.Get(ctx, types.NamespacedName{Name: mcpServer.Name, Namespace: mcpServer.Namespace}, deployment)
	if err != nil && errors.IsNotFound(err) {
		// Define a new deployment
		dep := r.deploymentForMCPServer(ctx, mcpServer)
		if dep == nil {
			ctxLogger.Error(nil, "Failed to create Deployment object")
			return ctrl.Result{}, fmt.Errorf("failed to create Deployment object")
		}
		ctxLogger.Info("Creating a new Deployment", "Deployment.Namespace", dep.Namespace, "Deployment.Name", dep.Name)
		err = r.Create(ctx, dep)
		if err != nil {
			ctxLogger.Error(err, "Failed to create new Deployment", "Deployment.Namespace", dep.Namespace, "Deployment.Name", dep.Name)
			return ctrl.Result{}, err
		}
		// Deployment created successfully - return and requeue
		return ctrl.Result{Requeue: true}, nil
	} else if err != nil {
		ctxLogger.Error(err, "Failed to get Deployment")
		return ctrl.Result{}, err
	}

	// Ensure the deployment size is the same as the spec
	if *deployment.Spec.Replicas != 1 {
		deployment.Spec.Replicas = int32Ptr(1)
		err = r.Update(ctx, deployment)
		if err != nil {
			ctxLogger.Error(err, "Failed to update Deployment",
				"Deployment.Namespace", deployment.Namespace,
				"Deployment.Name", deployment.Name)
			return ctrl.Result{}, err
		}
		// Spec updated - return and requeue
		return ctrl.Result{Requeue: true}, nil
	}

	// Check if the Service already exists, if not create a new one
	serviceName := createServiceName(mcpServer.Name)
	service := &corev1.Service{}
	err = r.Get(ctx, types.NamespacedName{Name: serviceName, Namespace: mcpServer.Namespace}, service)
	if err != nil && errors.IsNotFound(err) {
		// Define a new service
		svc := r.serviceForMCPServer(mcpServer)
		if svc == nil {
			ctxLogger.Error(nil, "Failed to create Service object")
			return ctrl.Result{}, fmt.Errorf("failed to create Service object")
		}
		ctxLogger.Info("Creating a new Service", "Service.Namespace", svc.Namespace, "Service.Name", svc.Name)
		err = r.Create(ctx, svc)
		if err != nil {
			ctxLogger.Error(err, "Failed to create new Service", "Service.Namespace", svc.Namespace, "Service.Name", svc.Name)
			return ctrl.Result{}, err
		}
		// Service created successfully - return and requeue
		return ctrl.Result{Requeue: true}, nil
	} else if err != nil {
		ctxLogger.Error(err, "Failed to get Service")
		return ctrl.Result{}, err
	}

	// Update the MCPServer status with the service URL
	if mcpServer.Status.URL == "" {
		mcpServer.Status.URL = createServiceURL(mcpServer.Name, mcpServer.Namespace, mcpServer.Spec.ProxyPort)
		err = r.Status().Update(ctx, mcpServer)
		if err != nil {
			ctxLogger.Error(err, "Failed to update MCPServer status")
			return ctrl.Result{}, err
		}
	}

	// Check if the deployment spec changed
	if r.deploymentNeedsUpdate(deployment, mcpServer) {
		// Update the deployment
		newDeployment := r.deploymentForMCPServer(ctx, mcpServer)
		deployment.Spec = newDeployment.Spec
		err = r.Update(ctx, deployment)
		if err != nil {
			ctxLogger.Error(err, "Failed to update Deployment",
				"Deployment.Namespace", deployment.Namespace,
				"Deployment.Name", deployment.Name)
			return ctrl.Result{}, err
		}
		// Spec updated - return and requeue
		return ctrl.Result{Requeue: true}, nil
	}

	// Check if the service spec changed
	if serviceNeedsUpdate(service, mcpServer) {
		// Update the service
		newService := r.serviceForMCPServer(mcpServer)
		service.Spec.Ports = newService.Spec.Ports
		err = r.Update(ctx, service)
		if err != nil {
			ctxLogger.Error(err, "Failed to update Service", "Service.Namespace", service.Namespace, "Service.Name", service.Name)
			return ctrl.Result{}, err
		}
		// Spec updated - return and requeue
		return ctrl.Result{Requeue: true}, nil
	}

	return ctrl.Result{}, nil
}

// handleRestartAnnotation checks if the restart annotation has been updated and triggers a restart if needed
// Returns true if a restart was triggered and the reconciliation should be requeued
func (r *MCPServerReconciler) handleRestartAnnotation(ctx context.Context, mcpServer *mcpv1alpha1.MCPServer) (bool, error) {
	ctxLogger := log.FromContext(ctx)

	// Get the current restarted-at annotation value from the CR
	currentRestartedAt := ""
	if mcpServer.Annotations != nil {
		currentRestartedAt = mcpServer.Annotations[RestartedAtAnnotationKey]
	}

	// Skip if no restart annotation is present
	if currentRestartedAt == "" {
		return false, nil
	}

	// Parse the timestamp from the annotation
	requestTime, err := time.Parse(time.RFC3339, currentRestartedAt)
	if err != nil {
		ctxLogger.Error(err, "Invalid timestamp format in restart annotation",
			"annotation", RestartedAtAnnotationKey,
			"value", currentRestartedAt)
		return false, nil
	}

	// Check if we've already processed this restart request
	lastProcessedRestart := ""
	if mcpServer.Annotations != nil {
		lastProcessedRestart = mcpServer.Annotations[LastProcessedRestartAnnotationKey]
	}

	if lastProcessedRestart != "" {
		lastProcessedTime, err := time.Parse(time.RFC3339, lastProcessedRestart)
		if err == nil && !requestTime.After(lastProcessedTime) {
			// This request has already been processed
			return false, nil
		}
	}

	// Get restart strategy (default to rolling)
	strategy := RestartStrategyRolling
	if mcpServer.Annotations != nil {
		if strategyValue, exists := mcpServer.Annotations[RestartStrategyAnnotationKey]; exists {
			strategy = strategyValue
		}
	}

	ctxLogger.Info("Processing restart request",
		"annotation", RestartedAtAnnotationKey,
		"timestamp", currentRestartedAt,
		"strategy", strategy)

	// Perform the restart based on strategy
	err = r.performRestart(ctx, mcpServer, strategy)
	if err != nil {
		return false, fmt.Errorf("failed to perform restart: %w", err)
	}

	// Update the last processed restart timestamp in annotations
	if mcpServer.Annotations == nil {
		mcpServer.Annotations = make(map[string]string)
	}
	mcpServer.Annotations[LastProcessedRestartAnnotationKey] = currentRestartedAt
	err = r.Update(ctx, mcpServer)
	if err != nil {
		return false, fmt.Errorf("failed to update MCPServer with last processed restart annotation: %w", err)
	}

	return true, nil
}

// performRestart executes the restart based on the specified strategy
func (r *MCPServerReconciler) performRestart(ctx context.Context, mcpServer *mcpv1alpha1.MCPServer, strategy string) error {
	switch strategy {
	case RestartStrategyRolling:
		return r.performRollingRestart(ctx, mcpServer)
	case RestartStrategyImmediate:
		return r.performImmediateRestart(ctx, mcpServer)
	default:
		ctxLogger := log.FromContext(ctx)
		ctxLogger.Info("Unknown restart strategy, defaulting to rolling", "strategy", strategy)
		return r.performRollingRestart(ctx, mcpServer)
	}
}

// performRollingRestart triggers a rolling restart by updating the deployment's pod template annotation
func (r *MCPServerReconciler) performRollingRestart(ctx context.Context, mcpServer *mcpv1alpha1.MCPServer) error {
	ctxLogger := log.FromContext(ctx)
	deployment := &appsv1.Deployment{}
	err := r.Get(ctx, types.NamespacedName{Name: mcpServer.Name, Namespace: mcpServer.Namespace}, deployment)
	if err != nil {
		if errors.IsNotFound(err) {
			ctxLogger.Info("Deployment not found, skipping rolling restart")
			return nil
		}
		return fmt.Errorf("failed to get deployment for rolling restart: %w", err)
	}

	// Update the deployment's pod template annotation to trigger a rolling restart
	if deployment.Spec.Template.Annotations == nil {
		deployment.Spec.Template.Annotations = map[string]string{}
	}
	deployment.Spec.Template.Annotations[RestartedAtAnnotationKey] = time.Now().Format(time.RFC3339)

	err = r.Update(ctx, deployment)
	if err != nil {
		return fmt.Errorf("failed to update deployment for rolling restart: %w", err)
	}

	ctxLogger.Info("Successfully triggered rolling restart of deployment", "deployment", deployment.Name)
	return nil
}

// performImmediateRestart triggers an immediate restart by deleting the pods directly
func (r *MCPServerReconciler) performImmediateRestart(ctx context.Context, mcpServer *mcpv1alpha1.MCPServer) error {
	ctxLogger := log.FromContext(ctx)

	// List pods belonging to this MCPServer
	podList := &corev1.PodList{}
	listOpts := []client.ListOption{
		client.InNamespace(mcpServer.Namespace),
		client.MatchingLabels(labelsForMCPServer(mcpServer.Name)),
	}

	err := r.List(ctx, podList, listOpts...)
	if err != nil {
		return fmt.Errorf("failed to list pods for immediate restart: %w", err)
	}

	// Delete each pod to trigger immediate restart
	for _, pod := range podList.Items {
		ctxLogger.Info("Deleting pod for immediate restart", "pod", pod.Name)
		err = r.Delete(ctx, &pod)
		if err != nil && !errors.IsNotFound(err) {
			return fmt.Errorf("failed to delete pod %s for immediate restart: %w", pod.Name, err)
		}
	}

	ctxLogger.Info("Successfully triggered immediate restart", "podsDeleted", len(podList.Items))
	return nil
}

// ensureRBACResource is a generic helper function to ensure a Kubernetes resource exists and is up to date
func (r *MCPServerReconciler) ensureRBACResource(
	ctx context.Context,
	mcpServer *mcpv1alpha1.MCPServer,
	resourceType string,
	createResource func() client.Object,
) error {
	current := createResource()
	objectKey := types.NamespacedName{Name: current.GetName(), Namespace: current.GetNamespace()}
	err := r.Get(ctx, objectKey, current)

	if errors.IsNotFound(err) {
		return r.createRBACResource(ctx, mcpServer, resourceType, createResource)
	} else if err != nil {
		return fmt.Errorf("failed to get %s: %w", resourceType, err)
	}

	return r.updateRBACResourceIfNeeded(ctx, mcpServer, resourceType, createResource, current)
}

// createRBACResource creates a new RBAC resource
func (r *MCPServerReconciler) createRBACResource(
	ctx context.Context,
	mcpServer *mcpv1alpha1.MCPServer,
	resourceType string,
	createResource func() client.Object,
) error {
	ctxLogger := log.FromContext(ctx)
	desired := createResource()
	if err := controllerutil.SetControllerReference(mcpServer, desired, r.Scheme); err != nil {
		logger.Errorf("Failed to set controller reference for %s: %v", resourceType, err)
		return nil
	}

	ctxLogger.Info(
		fmt.Sprintf("%s does not exist, creating %s", resourceType, resourceType),
		fmt.Sprintf("%s.Name", resourceType),
		desired.GetName(),
	)
	if err := r.Create(ctx, desired); err != nil {
		return fmt.Errorf("failed to create %s: %w", resourceType, err)
	}
	ctxLogger.Info(fmt.Sprintf("%s created", resourceType), fmt.Sprintf("%s.Name", resourceType), desired.GetName())
	return nil
}

// updateRBACResourceIfNeeded updates an RBAC resource if changes are detected
func (r *MCPServerReconciler) updateRBACResourceIfNeeded(
	ctx context.Context,
	mcpServer *mcpv1alpha1.MCPServer,
	resourceType string,
	createResource func() client.Object,
	current client.Object,
) error {
	ctxLogger := log.FromContext(ctx)
	desired := createResource()
	if err := controllerutil.SetControllerReference(mcpServer, desired, r.Scheme); err != nil {
		logger.Errorf("Failed to set controller reference for %s: %v", resourceType, err)
		return nil
	}

	if !reflect.DeepEqual(current, desired) {
		ctxLogger.Info(
			fmt.Sprintf("%s exists, updating %s", resourceType, resourceType),
			fmt.Sprintf("%s.Name", resourceType),
			desired.GetName(),
		)
		if err := r.Update(ctx, desired); err != nil {
			return fmt.Errorf("failed to update %s: %w", resourceType, err)
		}
		ctxLogger.Info(fmt.Sprintf("%s updated", resourceType), fmt.Sprintf("%s.Name", resourceType), desired.GetName())
	}
	return nil
}

// ensureRBACResources ensures that the RBAC resources are in place for the MCP server

// handleToolConfig handles MCPToolConfig reference for an MCPServer
func (r *MCPServerReconciler) handleToolConfig(ctx context.Context, m *mcpv1alpha1.MCPServer) error {
	ctxLogger := log.FromContext(ctx)
	if m.Spec.ToolConfigRef == nil {
		// No MCPToolConfig referenced, clear any stored hash
		if m.Status.ToolConfigHash != "" {
			m.Status.ToolConfigHash = ""
			if err := r.Status().Update(ctx, m); err != nil {
				return fmt.Errorf("failed to clear MCPToolConfig hash from status: %w", err)
			}
		}
		return nil
	}

	// Get the referenced MCPToolConfig
	toolConfig, err := GetToolConfigForMCPServer(ctx, r.Client, m)
	if err != nil {
		return err
	}

	if toolConfig == nil {
		return fmt.Errorf("MCPToolConfig %s not found", m.Spec.ToolConfigRef.Name)
	}

	// Check if the MCPToolConfig hash has changed
	if m.Status.ToolConfigHash != toolConfig.Status.ConfigHash {
		ctxLogger.Info("MCPToolConfig has changed, updating MCPServer",
			"mcpserver", m.Name,
			"toolconfig", toolConfig.Name,
			"oldHash", m.Status.ToolConfigHash,
			"newHash", toolConfig.Status.ConfigHash)

		// Update the stored hash
		m.Status.ToolConfigHash = toolConfig.Status.ConfigHash
		if err := r.Status().Update(ctx, m); err != nil {
			return fmt.Errorf("failed to update MCPToolConfig hash in status: %w", err)
		}

		// The change in hash will trigger a reconciliation of the RunConfig
		// which will pick up the new tool configuration
	}

	return nil
}
func (r *MCPServerReconciler) ensureRBACResources(ctx context.Context, mcpServer *mcpv1alpha1.MCPServer) error {
	proxyRunnerNameForRBAC := proxyRunnerServiceAccountName(mcpServer.Name)

	// Ensure Role
	if err := r.ensureRBACResource(ctx, mcpServer, "Role", func() client.Object {
		return &rbacv1.Role{
			ObjectMeta: metav1.ObjectMeta{
				Name:      proxyRunnerNameForRBAC,
				Namespace: mcpServer.Namespace,
			},
			Rules: defaultRBACRules,
		}
	}); err != nil {
		return err
	}

	// Ensure ServiceAccount
	if err := r.ensureRBACResource(ctx, mcpServer, "ServiceAccount", func() client.Object {
		return &corev1.ServiceAccount{
			ObjectMeta: metav1.ObjectMeta{
				Name:      proxyRunnerNameForRBAC,
				Namespace: mcpServer.Namespace,
			},
		}
	}); err != nil {
		return err
	}

	if err := r.ensureRBACResource(ctx, mcpServer, "RoleBinding", func() client.Object {
		return &rbacv1.RoleBinding{
			ObjectMeta: metav1.ObjectMeta{
				Name:      proxyRunnerNameForRBAC,
				Namespace: mcpServer.Namespace,
			},
			RoleRef: rbacv1.RoleRef{
				APIGroup: "rbac.authorization.k8s.io",
				Kind:     "Role",
				Name:     proxyRunnerNameForRBAC,
			},
			Subjects: []rbacv1.Subject{
				{
					Kind:      "ServiceAccount",
					Name:      proxyRunnerNameForRBAC,
					Namespace: mcpServer.Namespace,
				},
			},
		}
	}); err != nil {
		return err
	}

	// If a service account is specified, we don't need to create one
	if mcpServer.Spec.ServiceAccount != nil {
		return nil
	}

	// otherwise, create a service account for the MCP server
	mcpServerServiceAccountName := mcpServerServiceAccountName(mcpServer.Name)
	return r.ensureRBACResource(ctx, mcpServer, "ServiceAccount", func() client.Object {
		return &corev1.ServiceAccount{
			ObjectMeta: metav1.ObjectMeta{
				Name:      mcpServerServiceAccountName,
				Namespace: mcpServer.Namespace,
			},
		}
	})
}

// deploymentForMCPServer returns a MCPServer Deployment object
//
//nolint:gocyclo
func (r *MCPServerReconciler) deploymentForMCPServer(ctx context.Context, m *mcpv1alpha1.MCPServer) *appsv1.Deployment {
	ls := labelsForMCPServer(m.Name)
	replicas := int32(1)

	// Prepare container args
	args := []string{"run", "--foreground=true"}
<<<<<<< HEAD
	args = append(args, fmt.Sprintf("--proxy-port=%d", m.Spec.ProxyPort))
	args = append(args, fmt.Sprintf("--name=%s", m.Name))
	args = append(args, fmt.Sprintf("--transport=%s", m.Spec.Transport))
	args = append(args, fmt.Sprintf("--host=%s", getProxyHost()))

	if m.Spec.McpPort != 0 {
		args = append(args, fmt.Sprintf("--target-port=%d", m.Spec.McpPort))
	}
=======
>>>>>>> 4ebad3da

	// Check if global ConfigMap mode is enabled via environment variable
	useConfigMap := os.Getenv("TOOLHIVE_USE_CONFIGMAP") == trueValue
	if useConfigMap {
		// Use the operator-created ConfigMap (format: {name}-runconfig)
		configMapName := fmt.Sprintf("%s-runconfig", m.Name)
		configMapRef := fmt.Sprintf("%s/%s", m.Namespace, configMapName)
		args = append(args, fmt.Sprintf("--from-configmap=%s", configMapRef))

		// Also add pod template patch for secrets (same as regular flags approach)
		finalPodTemplateSpec := NewMCPServerPodTemplateSpecBuilder(m.Spec.PodTemplateSpec).
			WithSecrets(m.Spec.Secrets).
			Build()
		// Add pod template patch if we have one
		if finalPodTemplateSpec != nil {
			podTemplatePatch, err := json.Marshal(finalPodTemplateSpec)
			if err != nil {
				logger.Errorf("Failed to marshal pod template spec: %v", err)
			} else {
				args = append(args, fmt.Sprintf("--k8s-pod-patch=%s", string(podTemplatePatch)))
			}
		}
	} else {
		// Use individual configuration flags (existing behavior)
		args = append(args, fmt.Sprintf("--proxy-port=%d", m.Spec.Port))
		args = append(args, fmt.Sprintf("--name=%s", m.Name))
		args = append(args, fmt.Sprintf("--transport=%s", m.Spec.Transport))
		args = append(args, fmt.Sprintf("--host=%s", getProxyHost()))
		if m.Spec.TargetPort != 0 {
			args = append(args, fmt.Sprintf("--target-port=%d", m.Spec.TargetPort))
		}
		// Add proxy mode for stdio transport
		if m.Spec.ProxyMode != "" {
			args = append(args, fmt.Sprintf("--proxy-mode=%s", m.Spec.ProxyMode))
		}
	}

	// Add pod template patch and permission profile only if not using ConfigMap
	// When using ConfigMap, these are included in the runconfig.json
	if !useConfigMap {
		// Generate pod template patch for secrets and merge with user-provided patch
		// If service account is not specified, use the default MCP server service account
		serviceAccount := m.Spec.ServiceAccount
		if serviceAccount == nil {
			defaultSA := mcpServerServiceAccountName(m.Name)
			serviceAccount = &defaultSA
		}
		finalPodTemplateSpec := NewMCPServerPodTemplateSpecBuilder(m.Spec.PodTemplateSpec).
			WithServiceAccount(serviceAccount).
			WithSecrets(m.Spec.Secrets).
			Build()
		// Add pod template patch if we have one
		if finalPodTemplateSpec != nil {
			podTemplatePatch, err := json.Marshal(finalPodTemplateSpec)
			if err != nil {
				logger.Errorf("Failed to marshal pod template spec: %v", err)
			} else {
				args = append(args, fmt.Sprintf("--k8s-pod-patch=%s", string(podTemplatePatch)))
			}
		}

		// Add permission profile args
		if m.Spec.PermissionProfile != nil {
			switch m.Spec.PermissionProfile.Type {
			case mcpv1alpha1.PermissionProfileTypeBuiltin:
				args = append(args, fmt.Sprintf("--permission-profile=%s", m.Spec.PermissionProfile.Name))
			case mcpv1alpha1.PermissionProfileTypeConfigMap:
				args = append(args, fmt.Sprintf("--permission-profile-path=/etc/toolhive/profiles/%s", m.Spec.PermissionProfile.Key))
			}
		}
	}

	// Add OIDC configuration args only if not using ConfigMap
	// When using ConfigMap, OIDC configuration is included in the runconfig.json
	if !useConfigMap && m.Spec.OIDCConfig != nil {
		// Create a context with timeout for OIDC configuration operations
		ctx, cancel := context.WithTimeout(context.Background(), 10*time.Second)
		defer cancel()

		oidcArgs := r.generateOIDCArgs(ctx, m)
		args = append(args, oidcArgs...)

		// Add OAuth discovery resource URL for RFC 9728 compliance
		resourceURL := m.Spec.OIDCConfig.ResourceURL
		if resourceURL == "" {
			resourceURL = createServiceURL(m.Name, m.Namespace, m.Spec.ProxyPort)
		}
		args = append(args, fmt.Sprintf("--resource-url=%s", resourceURL))
	}

	// Add authorization configuration args only if not using ConfigMap
	// When using ConfigMap, authorization configuration is included in the runconfig.json
	if !useConfigMap && m.Spec.AuthzConfig != nil {
		authzArgs := r.generateAuthzArgs(m)
		args = append(args, authzArgs...)
	}

	// Add audit configuration args only if not using ConfigMap
	// When using ConfigMap, audit configuration is included in the runconfig.json
	if !useConfigMap && m.Spec.Audit != nil && m.Spec.Audit.Enabled {
		args = append(args, "--enable-audit")
	}

	// Add environment variables and tools filter only if not using ConfigMap
	if !useConfigMap {
		// Add environment variables as --env flags for the MCP server
		for _, e := range m.Spec.Env {
			args = append(args, fmt.Sprintf("--env=%s=%s", e.Name, e.Value))
		}

		// Add tools filter args
		if len(m.Spec.ToolsFilter) > 0 {
			slices.Sort(m.Spec.ToolsFilter)
			args = append(args, fmt.Sprintf("--tools=%s", strings.Join(m.Spec.ToolsFilter, ",")))
		}
	}

	// Add OpenTelemetry configuration args only if not using ConfigMap
	// When using ConfigMap, telemetry configuration is included in the runconfig.json
	if !useConfigMap && m.Spec.Telemetry != nil {
		if m.Spec.Telemetry.OpenTelemetry != nil {
			otelArgs := r.generateOpenTelemetryArgs(m)
			args = append(args, otelArgs...)
		}

		if m.Spec.Telemetry.Prometheus != nil {
			prometheusArgs := r.generatePrometheusArgs(m)
			args = append(args, prometheusArgs...)
		}
	}

	// Always add the image as it's required by proxy runner command signature
	// When using ConfigMap, the image from ConfigMap takes precedence, but we still need
	// to provide this as a positional argument to satisfy the command requirements
	args = append(args, m.Spec.Image)

	// Add additional args only if not using ConfigMap
	if !useConfigMap && len(m.Spec.Args) > 0 {
		args = append(args, "--")
		args = append(args, m.Spec.Args...)
	}

	// Prepare container env vars for the proxy container
	env := []corev1.EnvVar{}

	// Add OpenTelemetry environment variables
	if m.Spec.Telemetry != nil && m.Spec.Telemetry.OpenTelemetry != nil {
		otelEnvVars := r.generateOpenTelemetryEnvVars(m)
		env = append(env, otelEnvVars...)
	}

	// Add user-specified proxy environment variables from ResourceOverrides
	if m.Spec.ResourceOverrides != nil && m.Spec.ResourceOverrides.ProxyDeployment != nil {
		for _, envVar := range m.Spec.ResourceOverrides.ProxyDeployment.Env {
			env = append(env, corev1.EnvVar{
				Name:  envVar.Name,
				Value: envVar.Value,
			})
		}
	}

	// Prepare container volume mounts
	volumeMounts := []corev1.VolumeMount{}
	volumes := []corev1.Volume{}

	// Add volume mounts for user-defined volumes
	for _, v := range m.Spec.Volumes {
		volumeMounts = append(volumeMounts, corev1.VolumeMount{
			Name:      v.Name,
			MountPath: v.MountPath,
			ReadOnly:  v.ReadOnly,
		})

		volumes = append(volumes, corev1.Volume{
			Name: v.Name,
			VolumeSource: corev1.VolumeSource{
				HostPath: &corev1.HostPathVolumeSource{
					Path: v.HostPath,
				},
			},
		})
	}

	// Add volume mount for permission profile if using configmap
	if m.Spec.PermissionProfile != nil && m.Spec.PermissionProfile.Type == mcpv1alpha1.PermissionProfileTypeConfigMap {
		volumeMounts = append(volumeMounts, corev1.VolumeMount{
			Name:      "permission-profile",
			MountPath: "/etc/toolhive/profiles",
			ReadOnly:  true,
		})

		volumes = append(volumes, corev1.Volume{
			Name: "permission-profile",
			VolumeSource: corev1.VolumeSource{
				ConfigMap: &corev1.ConfigMapVolumeSource{
					LocalObjectReference: corev1.LocalObjectReference{
						Name: m.Spec.PermissionProfile.Name,
					},
				},
			},
		})
	}

	// Add volume mounts for authorization configuration
	authzVolumeMount, authzVolume := r.generateAuthzVolumeConfig(m)
	if authzVolumeMount != nil {
		volumeMounts = append(volumeMounts, *authzVolumeMount)
		volumes = append(volumes, *authzVolume)
	}

	// Prepare container resources
	resources := corev1.ResourceRequirements{}
	if m.Spec.Resources.Limits.CPU != "" || m.Spec.Resources.Limits.Memory != "" {
		resources.Limits = corev1.ResourceList{}
		if m.Spec.Resources.Limits.CPU != "" {
			resources.Limits[corev1.ResourceCPU] = resource.MustParse(m.Spec.Resources.Limits.CPU)
		}
		if m.Spec.Resources.Limits.Memory != "" {
			resources.Limits[corev1.ResourceMemory] = resource.MustParse(m.Spec.Resources.Limits.Memory)
		}
	}
	if m.Spec.Resources.Requests.CPU != "" || m.Spec.Resources.Requests.Memory != "" {
		resources.Requests = corev1.ResourceList{}
		if m.Spec.Resources.Requests.CPU != "" {
			resources.Requests[corev1.ResourceCPU] = resource.MustParse(m.Spec.Resources.Requests.CPU)
		}
		if m.Spec.Resources.Requests.Memory != "" {
			resources.Requests[corev1.ResourceMemory] = resource.MustParse(m.Spec.Resources.Requests.Memory)
		}
	}

	// Prepare deployment metadata with overrides
	deploymentLabels := ls
	deploymentAnnotations := make(map[string]string)

	deploymentTemplateLabels := ls
	deploymentTemplateAnnotations := make(map[string]string)

	if m.Spec.ResourceOverrides != nil && m.Spec.ResourceOverrides.ProxyDeployment != nil {
		if m.Spec.ResourceOverrides.ProxyDeployment.Labels != nil {
			deploymentLabels = mergeLabels(ls, m.Spec.ResourceOverrides.ProxyDeployment.Labels)
		}
		if m.Spec.ResourceOverrides.ProxyDeployment.Annotations != nil {
			deploymentAnnotations = mergeAnnotations(make(map[string]string), m.Spec.ResourceOverrides.ProxyDeployment.Annotations)
		}

		if m.Spec.ResourceOverrides.ProxyDeployment.PodTemplateMetadataOverrides != nil {
			if m.Spec.ResourceOverrides.ProxyDeployment.PodTemplateMetadataOverrides.Labels != nil {
				deploymentLabels = mergeLabels(ls, m.Spec.ResourceOverrides.ProxyDeployment.PodTemplateMetadataOverrides.Labels)
			}
			if m.Spec.ResourceOverrides.ProxyDeployment.PodTemplateMetadataOverrides.Annotations != nil {
				deploymentTemplateAnnotations = mergeAnnotations(deploymentAnnotations,
					m.Spec.ResourceOverrides.ProxyDeployment.PodTemplateMetadataOverrides.Annotations)
			}
		}
	}

	// Check for Vault Agent Injection and add env-file-dir argument if needed
	// Only add the flag when not using ConfigMap mode (when using ConfigMap, this is handled via the runconfig.json)
	if !useConfigMap && hasVaultAgentInjection(deploymentTemplateAnnotations) {
		args = append(args, "--env-file-dir=/vault/secrets")
	}

	// Detect platform and prepare ProxyRunner's pod and container security context
	_, err := r.detectPlatform(ctx)
	if err != nil {
		ctxLogger := log.FromContext(ctx)
		ctxLogger.Error(err, "Failed to detect platform, defaulting to Kubernetes", "mcpserver", m.Name)
	}

	// Use SecurityContextBuilder for platform-aware security context
	securityBuilder := kubernetes.NewSecurityContextBuilder(r.detectedPlatform)
	proxyRunnerPodSecurityContext := securityBuilder.BuildPodSecurityContext()
	proxyRunnerContainerSecurityContext := securityBuilder.BuildContainerSecurityContext()

	env = ensureRequiredEnvVars(env)

	dep := &appsv1.Deployment{
		ObjectMeta: metav1.ObjectMeta{
			Name:        m.Name,
			Namespace:   m.Namespace,
			Labels:      deploymentLabels,
			Annotations: deploymentAnnotations,
		},
		Spec: appsv1.DeploymentSpec{
			Replicas: &replicas,
			Selector: &metav1.LabelSelector{
				MatchLabels: ls, // Keep original labels for selector
			},
			Template: corev1.PodTemplateSpec{
				ObjectMeta: metav1.ObjectMeta{
					Labels:      deploymentTemplateLabels,
					Annotations: deploymentTemplateAnnotations,
				},
				Spec: corev1.PodSpec{
					ServiceAccountName: proxyRunnerServiceAccountName(m.Name),
					Containers: []corev1.Container{{
						Image:        getToolhiveRunnerImage(),
						Name:         "toolhive",
						Args:         args,
						Env:          env,
						VolumeMounts: volumeMounts,
						Resources:    resources,
						Ports: []corev1.ContainerPort{{
							ContainerPort: m.Spec.ProxyPort,
							Name:          "http",
							Protocol:      corev1.ProtocolTCP,
						}},
						LivenessProbe: &corev1.Probe{
							ProbeHandler: corev1.ProbeHandler{
								HTTPGet: &corev1.HTTPGetAction{
									Path: "/health",
									Port: intstr.FromString("http"),
								},
							},
							InitialDelaySeconds: 30,
							PeriodSeconds:       10,
							TimeoutSeconds:      5,
							FailureThreshold:    3,
						},
						ReadinessProbe: &corev1.Probe{
							ProbeHandler: corev1.ProbeHandler{
								HTTPGet: &corev1.HTTPGetAction{
									Path: "/health",
									Port: intstr.FromString("http"),
								},
							},
							InitialDelaySeconds: 5,
							PeriodSeconds:       5,
							TimeoutSeconds:      3,
							FailureThreshold:    3,
						},
						SecurityContext: proxyRunnerContainerSecurityContext,
					}},
					Volumes:         volumes,
					SecurityContext: proxyRunnerPodSecurityContext,
				},
			},
		},
	}

	// Set MCPServer instance as the owner and controller
	if err := controllerutil.SetControllerReference(m, dep, r.Scheme); err != nil {
		logger.Errorf("Failed to set controller reference for Deployment: %v", err)
		return nil
	}
	return dep
}

func ensureRequiredEnvVars(env []corev1.EnvVar) []corev1.EnvVar {
	// Check for the existence of the XDG_CONFIG_HOME, HOME, TOOLHIVE_RUNTIME, and UNSTRUCTURED_LOGS environment variables
	// and set them to defaults if they don't exist
	xdgConfigHomeFound := false
	homeFound := false
	toolhiveRuntimeFound := false
	unstructuredLogsFound := false
	for _, envVar := range env {
		if envVar.Name == "XDG_CONFIG_HOME" {
			xdgConfigHomeFound = true
		}
		if envVar.Name == "HOME" {
			homeFound = true
		}
		if envVar.Name == "TOOLHIVE_RUNTIME" {
			toolhiveRuntimeFound = true
		}
		if envVar.Name == "UNSTRUCTURED_LOGS" {
			unstructuredLogsFound = true
		}
	}
	if !xdgConfigHomeFound {
		logger.Debugf("XDG_CONFIG_HOME not found, setting to /tmp")
		env = append(env, corev1.EnvVar{
			Name:  "XDG_CONFIG_HOME",
			Value: "/tmp",
		})
	}
	if !homeFound {
		logger.Debugf("HOME not found, setting to /tmp")
		env = append(env, corev1.EnvVar{
			Name:  "HOME",
			Value: "/tmp",
		})
	}
	if !toolhiveRuntimeFound {
		logger.Debugf("TOOLHIVE_RUNTIME not found, setting to kubernetes")
		env = append(env, corev1.EnvVar{
			Name:  "TOOLHIVE_RUNTIME",
			Value: "kubernetes",
		})
	}
	// Always use structured JSON logs in Kubernetes (not configurable)
	if !unstructuredLogsFound {
		logger.Debugf("UNSTRUCTURED_LOGS not found, setting to false for structured JSON logging")
		env = append(env, corev1.EnvVar{
			Name:  "UNSTRUCTURED_LOGS",
			Value: "false",
		})
	}
	return env
}

func createServiceName(mcpServerName string) string {
	return fmt.Sprintf("mcp-%s-proxy", mcpServerName)
}

// createServiceURL generates the full cluster-local service URL for an MCP server
func createServiceURL(mcpServerName, namespace string, port int32) string {
	serviceName := createServiceName(mcpServerName)
	return fmt.Sprintf("http://%s.%s.svc.cluster.local:%d", serviceName, namespace, port)
}

// serviceForMCPServer returns a MCPServer Service object
func (r *MCPServerReconciler) serviceForMCPServer(m *mcpv1alpha1.MCPServer) *corev1.Service {
	ls := labelsForMCPServer(m.Name)

	// we want to generate a service name that is unique for the proxy service
	// to avoid conflicts with the headless service
	svcName := createServiceName(m.Name)

	// Prepare service metadata with overrides
	serviceLabels := ls
	serviceAnnotations := make(map[string]string)

	if m.Spec.ResourceOverrides != nil && m.Spec.ResourceOverrides.ProxyService != nil {
		if m.Spec.ResourceOverrides.ProxyService.Labels != nil {
			serviceLabels = mergeLabels(ls, m.Spec.ResourceOverrides.ProxyService.Labels)
		}
		if m.Spec.ResourceOverrides.ProxyService.Annotations != nil {
			serviceAnnotations = mergeAnnotations(make(map[string]string), m.Spec.ResourceOverrides.ProxyService.Annotations)
		}
	}

	svc := &corev1.Service{
		ObjectMeta: metav1.ObjectMeta{
			Name:        svcName,
			Namespace:   m.Namespace,
			Labels:      serviceLabels,
			Annotations: serviceAnnotations,
		},
		Spec: corev1.ServiceSpec{
			Selector: ls, // Keep original labels for selector
			Ports: []corev1.ServicePort{{
				Port:       m.Spec.ProxyPort,
				TargetPort: intstr.FromInt(int(m.Spec.ProxyPort)),
				Protocol:   corev1.ProtocolTCP,
				Name:       "http",
			}},
		},
	}

	// Set MCPServer instance as the owner and controller
	if err := controllerutil.SetControllerReference(m, svc, r.Scheme); err != nil {
		logger.Errorf("Failed to set controller reference for Service: %v", err)
		return nil
	}
	return svc
}

// updateMCPServerStatus updates the status of the MCPServer
func (r *MCPServerReconciler) updateMCPServerStatus(ctx context.Context, m *mcpv1alpha1.MCPServer) error {
	// List the pods for this MCPServer's deployment
	podList := &corev1.PodList{}
	listOpts := []client.ListOption{
		client.InNamespace(m.Namespace),
		client.MatchingLabels(labelsForMCPServer(m.Name)),
	}
	if err := r.List(ctx, podList, listOpts...); err != nil {
		return err
	}

	// Update the status based on the pod status
	var running, pending, failed int
	for _, pod := range podList.Items {
		switch pod.Status.Phase {
		case corev1.PodRunning:
			running++
		case corev1.PodPending:
			pending++
		case corev1.PodFailed:
			failed++
		case corev1.PodSucceeded:
			// Treat succeeded pods as running for status purposes
			running++
		case corev1.PodUnknown:
			// Treat unknown pods as pending for status purposes
			pending++
		}
	}

	// Update the status
	if running > 0 {
		m.Status.Phase = mcpv1alpha1.MCPServerPhaseRunning
		m.Status.Message = "MCP server is running"
	} else if pending > 0 {
		m.Status.Phase = mcpv1alpha1.MCPServerPhasePending
		m.Status.Message = "MCP server is starting"
	} else if failed > 0 {
		m.Status.Phase = mcpv1alpha1.MCPServerPhaseFailed
		m.Status.Message = "MCP server failed to start"
	} else {
		m.Status.Phase = mcpv1alpha1.MCPServerPhasePending
		m.Status.Message = "No pods found for MCP server"
	}

	// Update the status
	return r.Status().Update(ctx, m)
}

// finalizeMCPServer performs the finalizer logic for the MCPServer
func (r *MCPServerReconciler) finalizeMCPServer(ctx context.Context, m *mcpv1alpha1.MCPServer) error {
	ctxLogger := log.FromContext(ctx)
	// Update the MCPServer status
	m.Status.Phase = mcpv1alpha1.MCPServerPhaseTerminating
	m.Status.Message = "MCP server is being terminated"
	if err := r.Status().Update(ctx, m); err != nil {
		return err
	}

	// Step 2: Attempt to delete associated StatefulSet by name
	sts := &appsv1.StatefulSet{}
	err := r.Get(ctx, types.NamespacedName{Name: m.Name, Namespace: m.Namespace}, sts)
	if err == nil {
		// StatefulSet found, delete it
		if delErr := r.Delete(ctx, sts); delErr != nil && !errors.IsNotFound(delErr) {
			return fmt.Errorf("failed to delete StatefulSet %s: %w", m.Name, delErr)
		}
	} else if !errors.IsNotFound(err) {
		// Unexpected error (not just "not found")
		return fmt.Errorf("failed to get StatefulSet %s: %w", m.Name, err)
	}

	// Step 3: Attempt to delete associated service by name
	svc := &corev1.Service{}
	serviceName := fmt.Sprintf("mcp-%s-headless", m.Name)
	err = r.Get(ctx, types.NamespacedName{Name: serviceName, Namespace: m.Namespace}, svc)
	if err == nil {
		if delErr := r.Delete(ctx, svc); delErr != nil && !errors.IsNotFound(delErr) {
			return fmt.Errorf("failed to delete Service %s: %w", serviceName, delErr)
		}
	} else if !errors.IsNotFound(err) {
		return fmt.Errorf("failed to check Service %s: %w", serviceName, err)
	}

	// Step 4: Delete associated RunConfig ConfigMap
	runConfigName := fmt.Sprintf("%s-runconfig", m.Name)
	runConfigMap := &corev1.ConfigMap{}
	err = r.Get(ctx, types.NamespacedName{Name: runConfigName, Namespace: m.Namespace}, runConfigMap)
	if err == nil {
		if delErr := r.Delete(ctx, runConfigMap); delErr != nil && !errors.IsNotFound(delErr) {
			return fmt.Errorf("failed to delete RunConfig ConfigMap %s: %w", runConfigName, delErr)
		}
		ctxLogger.Info("Deleted RunConfig ConfigMap", "name", runConfigName, "namespace", m.Namespace)
	} else if !errors.IsNotFound(err) {
		return fmt.Errorf("failed to check RunConfig ConfigMap %s: %w", runConfigName, err)
	}

	// The owner references will automatically delete the deployment and service
	// when the MCPServer is deleted, so we don't need to do anything here.
	return nil
}

// deploymentNeedsUpdate checks if the deployment needs to be updated
//
//nolint:gocyclo
func (r *MCPServerReconciler) deploymentNeedsUpdate(deployment *appsv1.Deployment, mcpServer *mcpv1alpha1.MCPServer) bool {
	// Check if the container args have changed
	if len(deployment.Spec.Template.Spec.Containers) > 0 {
		container := deployment.Spec.Template.Spec.Containers[0]

		// Check if the toolhive runner image has changed
		if container.Image != getToolhiveRunnerImage() {
			return true
		}

		// Check if the args contain the correct image
		imageArg := mcpServer.Spec.Image
		found := false
		for _, arg := range container.Args {
			if arg == imageArg {
				found = true
				break
			}
		}
		if !found {
			return true
		}

		// Check if the port has changed
		portArg := fmt.Sprintf("--proxy-port=%d", mcpServer.Spec.ProxyPort)
		found = false
		for _, arg := range container.Args {
			if arg == portArg {
				found = true
				break
			}
		}
		if !found {
			return true
		}

		// Check if the transport has changed
		transportArg := fmt.Sprintf("--transport=%s", mcpServer.Spec.Transport)
		found = false
		for _, arg := range container.Args {
			if arg == transportArg {
				found = true
				break
			}
		}
		if !found {
			return true
		}

		// Check if the tools filter has changed (order-independent)
		if !equalToolsFilter(mcpServer.Spec.ToolsFilter, container.Args) {
			return true
		}

		// Check if the pod template spec has changed

		// TODO: Add more comprehensive checks for PodTemplateSpec changes beyond just the args
		// This would involve comparing the actual pod template spec fields with what would be
		// generated by the operator, rather than just checking the command-line arguments.
		if mcpServer.Spec.PodTemplateSpec != nil {
			podTemplatePatch, err := json.Marshal(mcpServer.Spec.PodTemplateSpec)
			if err == nil {
				podTemplatePatchArg := fmt.Sprintf("--k8s-pod-patch=%s", string(podTemplatePatch))
				found := false
				for _, arg := range container.Args {
					if arg == podTemplatePatchArg {
						found = true
						break
					}
				}
				if !found {
					return true
				}
			}
		}

		// Check if the container port has changed
		if len(container.Ports) > 0 && container.Ports[0].ContainerPort != mcpServer.Spec.ProxyPort {
			return true
		}

		// Check if the environment variables have changed (now passed as --env flags)
		for _, envVar := range mcpServer.Spec.Env {
			envArg := fmt.Sprintf("--env=%s=%s", envVar.Name, envVar.Value)
			found := false
			for _, arg := range container.Args {
				if arg == envArg {
					found = true
					break
				}
			}
			if !found {
				return true
			}
		}

		// Check if the proxy environment variables have changed
		expectedProxyEnv := []corev1.EnvVar{}

		// Add OpenTelemetry environment variables first
		if mcpServer.Spec.Telemetry != nil && mcpServer.Spec.Telemetry.OpenTelemetry != nil {
			otelEnvVars := r.generateOpenTelemetryEnvVars(mcpServer)
			expectedProxyEnv = append(expectedProxyEnv, otelEnvVars...)
		}

		// Add user-specified environment variables
		if mcpServer.Spec.ResourceOverrides != nil && mcpServer.Spec.ResourceOverrides.ProxyDeployment != nil {
			for _, envVar := range mcpServer.Spec.ResourceOverrides.ProxyDeployment.Env {
				expectedProxyEnv = append(expectedProxyEnv, corev1.EnvVar{
					Name:  envVar.Name,
					Value: envVar.Value,
				})
			}
		}
		// Add default environment variables that are always injected
		expectedProxyEnv = ensureRequiredEnvVars(expectedProxyEnv)
		if !reflect.DeepEqual(container.Env, expectedProxyEnv) {
			return true
		}

		// Check if the pod template spec has changed (including secrets)
		// If service account is not specified, use the default MCP server service account
		serviceAccount := mcpServer.Spec.ServiceAccount
		if serviceAccount == nil {
			defaultSA := mcpServerServiceAccountName(mcpServer.Name)
			serviceAccount = &defaultSA
		}
		expectedPodTemplateSpec := NewMCPServerPodTemplateSpecBuilder(mcpServer.Spec.PodTemplateSpec).
			WithServiceAccount(serviceAccount).
			WithSecrets(mcpServer.Spec.Secrets).
			Build()

		// Find the current pod template patch in the container args
		var currentPodTemplatePatch string
		for _, arg := range container.Args {
			if strings.HasPrefix(arg, "--k8s-pod-patch=") {
				currentPodTemplatePatch = arg[16:] // Remove "--k8s-pod-patch=" prefix
				break
			}
		}

		// Compare expected vs current pod template spec
		if expectedPodTemplateSpec != nil {
			expectedPatch, err := json.Marshal(expectedPodTemplateSpec)
			if err != nil {
				logger.Errorf("Failed to marshal expected pod template spec: %v", err)
				return true // Assume change if we can't marshal
			}
			expectedPatchString := string(expectedPatch)

			if currentPodTemplatePatch != expectedPatchString {
				return true
			}
		} else if currentPodTemplatePatch != "" {
			// Expected no patch but current has one
			return true
		}

		// Check if the resource requirements have changed
		if !reflect.DeepEqual(container.Resources, resourceRequirementsForMCPServer(mcpServer)) {
			return true
		}

		// Check if the mcpPort has changed
		if mcpServer.Spec.McpPort != 0 {
			mcpPortArg := fmt.Sprintf("--target-port=%d", mcpServer.Spec.McpPort)
			found := false
			for _, arg := range container.Args {
				if arg == mcpPortArg {
					found = true
					break
				}
			}
			if !found {
				return true
			}
		} else {
			for _, arg := range container.Args {
				if strings.HasPrefix(arg, "--target-port=") {
					return true
				}
			}
		}

		// Check if OpenTelemetry arguments have changed
		var otelConfig *mcpv1alpha1.OpenTelemetryConfig
		if mcpServer.Spec.Telemetry != nil {
			otelConfig = mcpServer.Spec.Telemetry.OpenTelemetry
		}
		if !equalOpenTelemetryArgs(otelConfig, container.Args) {
			return true
		}

	}

	// Check if the service account name has changed
	// ServiceAccountName: treat empty (not yet set) as equal to the expected default
	expectedServiceAccountName := proxyRunnerServiceAccountName(mcpServer.Name)
	currentServiceAccountName := deployment.Spec.Template.Spec.ServiceAccountName
	if currentServiceAccountName != "" && currentServiceAccountName != expectedServiceAccountName {
		return true
	}

	// Check if the deployment metadata (labels/annotations) have changed due to resource overrides
	expectedLabels := labelsForMCPServer(mcpServer.Name)
	expectedAnnotations := make(map[string]string)

	if mcpServer.Spec.ResourceOverrides != nil && mcpServer.Spec.ResourceOverrides.ProxyDeployment != nil {
		if mcpServer.Spec.ResourceOverrides.ProxyDeployment.Labels != nil {
			expectedLabels = mergeLabels(expectedLabels, mcpServer.Spec.ResourceOverrides.ProxyDeployment.Labels)
		}
		if mcpServer.Spec.ResourceOverrides.ProxyDeployment.Annotations != nil {
			expectedAnnotations = mergeAnnotations(make(map[string]string), mcpServer.Spec.ResourceOverrides.ProxyDeployment.Annotations)
		}
	}

	if !maps.Equal(deployment.Labels, expectedLabels) {
		return true
	}

	if !maps.Equal(deployment.Annotations, expectedAnnotations) {
		return true
	}

	return false
}

// serviceNeedsUpdate checks if the service needs to be updated
func serviceNeedsUpdate(service *corev1.Service, mcpServer *mcpv1alpha1.MCPServer) bool {
	// Check if the service port has changed
	if len(service.Spec.Ports) > 0 && service.Spec.Ports[0].Port != mcpServer.Spec.ProxyPort {
		return true
	}

	// Check if the service metadata (labels/annotations) have changed due to resource overrides
	expectedLabels := labelsForMCPServer(mcpServer.Name)
	expectedAnnotations := make(map[string]string)

	if mcpServer.Spec.ResourceOverrides != nil && mcpServer.Spec.ResourceOverrides.ProxyService != nil {
		if mcpServer.Spec.ResourceOverrides.ProxyService.Labels != nil {
			expectedLabels = mergeLabels(expectedLabels, mcpServer.Spec.ResourceOverrides.ProxyService.Labels)
		}
		if mcpServer.Spec.ResourceOverrides.ProxyService.Annotations != nil {
			expectedAnnotations = mergeAnnotations(make(map[string]string), mcpServer.Spec.ResourceOverrides.ProxyService.Annotations)
		}
	}

	if !maps.Equal(service.Labels, expectedLabels) {
		return true
	}

	if !maps.Equal(service.Annotations, expectedAnnotations) {
		return true
	}

	return false
}

// resourceRequirementsForMCPServer returns the resource requirements for the MCPServer
func resourceRequirementsForMCPServer(m *mcpv1alpha1.MCPServer) corev1.ResourceRequirements {
	resources := corev1.ResourceRequirements{}
	if m.Spec.Resources.Limits.CPU != "" || m.Spec.Resources.Limits.Memory != "" {
		resources.Limits = corev1.ResourceList{}
		if m.Spec.Resources.Limits.CPU != "" {
			resources.Limits[corev1.ResourceCPU] = resource.MustParse(m.Spec.Resources.Limits.CPU)
		}
		if m.Spec.Resources.Limits.Memory != "" {
			resources.Limits[corev1.ResourceMemory] = resource.MustParse(m.Spec.Resources.Limits.Memory)
		}
	}
	if m.Spec.Resources.Requests.CPU != "" || m.Spec.Resources.Requests.Memory != "" {
		resources.Requests = corev1.ResourceList{}
		if m.Spec.Resources.Requests.CPU != "" {
			resources.Requests[corev1.ResourceCPU] = resource.MustParse(m.Spec.Resources.Requests.CPU)
		}
		if m.Spec.Resources.Requests.Memory != "" {
			resources.Requests[corev1.ResourceMemory] = resource.MustParse(m.Spec.Resources.Requests.Memory)
		}
	}
	return resources
}

// proxyRunnerServiceAccountName returns the service account name for the proxy runner
func proxyRunnerServiceAccountName(mcpServerName string) string {
	return fmt.Sprintf("%s-proxy-runner", mcpServerName)
}

// mcpServerServiceAccountName returns the service account name for the mcp server
func mcpServerServiceAccountName(mcpServerName string) string {
	return fmt.Sprintf("%s-sa", mcpServerName)
}

// labelsForMCPServer returns the labels for selecting the resources
// belonging to the given MCPServer CR name.
func labelsForMCPServer(name string) map[string]string {
	return map[string]string{
		"app":                        "mcpserver",
		"app.kubernetes.io/name":     "mcpserver",
		"app.kubernetes.io/instance": name,
		"toolhive":                   "true",
		"toolhive-name":              name,
	}
}

// labelsForInlineAuthzConfig returns the labels for inline authorization ConfigMaps
// belonging to the given MCPServer CR name.
func labelsForInlineAuthzConfig(name string) map[string]string {
	labels := labelsForMCPServer(name)
	labels[authzLabelKey] = authzLabelValueInline
	return labels
}

// generateAuthzVolumeConfig generates volume mount and volume configuration for authorization policies
// Returns nil for both if no authorization configuration is present
func (*MCPServerReconciler) generateAuthzVolumeConfig(m *mcpv1alpha1.MCPServer) (*corev1.VolumeMount, *corev1.Volume) {
	if m.Spec.AuthzConfig == nil {
		return nil, nil
	}

	switch m.Spec.AuthzConfig.Type {
	case mcpv1alpha1.AuthzConfigTypeConfigMap:
		if m.Spec.AuthzConfig.ConfigMap == nil {
			return nil, nil
		}

		volumeMount := &corev1.VolumeMount{
			Name:      "authz-config",
			MountPath: "/etc/toolhive/authz",
			ReadOnly:  true,
		}

		volume := &corev1.Volume{
			Name: "authz-config",
			VolumeSource: corev1.VolumeSource{
				ConfigMap: &corev1.ConfigMapVolumeSource{
					LocalObjectReference: corev1.LocalObjectReference{
						Name: m.Spec.AuthzConfig.ConfigMap.Name,
					},
					Items: []corev1.KeyToPath{
						{
							Key: func() string {
								if m.Spec.AuthzConfig.ConfigMap.Key != "" {
									return m.Spec.AuthzConfig.ConfigMap.Key
								}
								return defaultAuthzKey
							}(),
							Path: defaultAuthzKey,
						},
					},
				},
			},
		}

		return volumeMount, volume

	case mcpv1alpha1.AuthzConfigTypeInline:
		if m.Spec.AuthzConfig.Inline == nil {
			return nil, nil
		}

		volumeMount := &corev1.VolumeMount{
			Name:      "authz-config",
			MountPath: "/etc/toolhive/authz",
			ReadOnly:  true,
		}

		volume := &corev1.Volume{
			Name: "authz-config",
			VolumeSource: corev1.VolumeSource{
				ConfigMap: &corev1.ConfigMapVolumeSource{
					LocalObjectReference: corev1.LocalObjectReference{
						Name: fmt.Sprintf("%s-authz-inline", m.Name),
					},
					Items: []corev1.KeyToPath{
						{
							Key:  defaultAuthzKey,
							Path: defaultAuthzKey,
						},
					},
				},
			},
		}

		return volumeMount, volume

	default:
		return nil, nil
	}
}

// mergeStringMaps merges override map with default map, with default map taking precedence
// This ensures that operator-required metadata is preserved for proper functionality
func mergeStringMaps(defaultMap, overrideMap map[string]string) map[string]string {
	result := maps.Clone(overrideMap)
	maps.Copy(result, defaultMap) // default map takes precedence
	return result
}

// mergeLabels merges override labels with default labels, with default labels taking precedence
func mergeLabels(defaultLabels, overrideLabels map[string]string) map[string]string {
	return mergeStringMaps(defaultLabels, overrideLabels)
}

// mergeAnnotations merges override annotations with default annotations, with default annotations taking precedence
func mergeAnnotations(defaultAnnotations, overrideAnnotations map[string]string) map[string]string {
	return mergeStringMaps(defaultAnnotations, overrideAnnotations)
}

// hasVaultAgentInjection checks if Vault Agent Injection is enabled in the pod annotations
func hasVaultAgentInjection(annotations map[string]string) bool {
	if annotations == nil {
		return false
	}

	// Check if vault.hashicorp.com/agent-inject annotation is present and set to "true"
	value, exists := annotations["vault.hashicorp.com/agent-inject"]
	return exists && value == "true"
}

// getProxyHost returns the host to bind the proxy to
func getProxyHost() string {
	host := os.Getenv("TOOLHIVE_PROXY_HOST")
	if host == "" {
		host = defaultProxyHost
	}
	return host
}

// getToolhiveRunnerImage returns the image to use for the toolhive runner container
func getToolhiveRunnerImage() string {
	// Get the image from the environment variable or use a default
	image := os.Getenv("TOOLHIVE_RUNNER_IMAGE")
	if image == "" {
		// Default to the published image
		image = "ghcr.io/stacklok/toolhive/proxyrunner:latest"
	}
	return image
}

// generateOIDCArgs generates OIDC command-line arguments based on the OIDC configuration
func (r *MCPServerReconciler) generateOIDCArgs(ctx context.Context, m *mcpv1alpha1.MCPServer) []string {
	var args []string

	if m.Spec.OIDCConfig == nil {
		return args
	}

	switch m.Spec.OIDCConfig.Type {
	case mcpv1alpha1.OIDCConfigTypeKubernetes:
		args = append(args, r.generateKubernetesOIDCArgs(m)...)
	case mcpv1alpha1.OIDCConfigTypeConfigMap:
		args = append(args, r.generateConfigMapOIDCArgs(ctx, m)...)
	case mcpv1alpha1.OIDCConfigTypeInline:
		args = append(args, r.generateInlineOIDCArgs(m)...)
	}

	return args
}

// generateKubernetesOIDCArgs generates OIDC args for Kubernetes service account token validation
func (*MCPServerReconciler) generateKubernetesOIDCArgs(m *mcpv1alpha1.MCPServer) []string {
	var args []string
	config := m.Spec.OIDCConfig.Kubernetes

	// Set defaults if config is nil
	if config == nil {
		logger.Infof("Kubernetes OIDCConfig is nil for MCPServer %s, using default configuration", m.Name)
		defaultUseClusterAuth := true
		config = &mcpv1alpha1.KubernetesOIDCConfig{
			UseClusterAuth: &defaultUseClusterAuth, // Default to true
		}
	}

	// Handle UseClusterAuth with default of true if nil
	useClusterAuth := true // default value
	if config.UseClusterAuth != nil {
		useClusterAuth = *config.UseClusterAuth
	}

	// Issuer (default: https://kubernetes.default.svc)
	issuer := config.Issuer
	if issuer == "" {
		issuer = "https://kubernetes.default.svc"
	}
	args = append(args, fmt.Sprintf("--oidc-issuer=%s", issuer))

	// Audience (default: toolhive)
	audience := config.Audience
	if audience == "" {
		audience = "toolhive"
	}
	args = append(args, fmt.Sprintf("--oidc-audience=%s", audience))

	// JWKS URL (optional - if empty, thv will use OIDC discovery)
	jwksURL := config.JWKSURL
	if jwksURL != "" {
		args = append(args, fmt.Sprintf("--oidc-jwks-url=%s", jwksURL))
	}

	// Introspection URL (optional - if empty, thv will use OIDC discovery)
	introspectionURL := config.IntrospectionURL
	if introspectionURL != "" {
		args = append(args, fmt.Sprintf("--oidc-introspection-url=%s", introspectionURL))
	}

	// Add cluster auth flags if enabled (default is true)
	if useClusterAuth {
		args = append(args, "--thv-ca-bundle=/var/run/secrets/kubernetes.io/serviceaccount/ca.crt")
		args = append(args, "--jwks-auth-token-file=/var/run/secrets/kubernetes.io/serviceaccount/token")
		args = append(args, "--jwks-allow-private-ip")
	}

	// Client ID (format: {serviceAccount}.{namespace}.svc.cluster.local)
	serviceAccount := config.ServiceAccount
	if serviceAccount == "" {
		serviceAccount = "default" // Use default service account if not specified
	}

	namespace := config.Namespace
	if namespace == "" {
		namespace = m.Namespace // Use MCPServer's namespace if not specified
	}

	clientID := fmt.Sprintf("%s.%s.svc.cluster.local", serviceAccount, namespace)
	args = append(args, fmt.Sprintf("--oidc-client-id=%s", clientID))

	return args
}

// generateConfigMapOIDCArgs generates OIDC args for ConfigMap-based configuration
func (r *MCPServerReconciler) generateConfigMapOIDCArgs( // nolint:gocyclo
	ctx context.Context,
	m *mcpv1alpha1.MCPServer,
) []string {
	var args []string
	config := m.Spec.OIDCConfig.ConfigMap

	if config == nil {
		return args
	}

	// Read the ConfigMap and extract OIDC configuration from documented keys
	configMap := &corev1.ConfigMap{}
	err := r.Get(ctx, types.NamespacedName{
		Name:      config.Name,
		Namespace: m.Namespace,
	}, configMap)
	if err != nil {
		logger.Errorf("Failed to get ConfigMap %s: %v", config.Name, err)
		return args
	}

	// Extract OIDC configuration from well-known keys
	if issuer, exists := configMap.Data["issuer"]; exists && issuer != "" {
		args = append(args, fmt.Sprintf("--oidc-issuer=%s", issuer))
	}
	if audience, exists := configMap.Data["audience"]; exists && audience != "" {
		args = append(args, fmt.Sprintf("--oidc-audience=%s", audience))
	}
	if jwksURL, exists := configMap.Data["jwksUrl"]; exists && jwksURL != "" {
		args = append(args, fmt.Sprintf("--oidc-jwks-url=%s", jwksURL))
	}
	if introspectionURL, exists := configMap.Data["introspectionUrl"]; exists && introspectionURL != "" {
		args = append(args, fmt.Sprintf("--oidc-introspection-url=%s", introspectionURL))
	}
	if clientID, exists := configMap.Data["clientId"]; exists && clientID != "" {
		args = append(args, fmt.Sprintf("--oidc-client-id=%s", clientID))
	}
	if clientSecret, exists := configMap.Data["clientSecret"]; exists && clientSecret != "" {
		args = append(args, fmt.Sprintf("--oidc-client-secret=%s", clientSecret))
	}
	if thvCABundlePath, exists := configMap.Data["thvCABundlePath"]; exists && thvCABundlePath != "" {
		args = append(args, fmt.Sprintf("--thv-ca-bundle=%s", thvCABundlePath))
	}
	if jwksAuthTokenPath, exists := configMap.Data["jwksAuthTokenPath"]; exists && jwksAuthTokenPath != "" {
		args = append(args, fmt.Sprintf("--jwks-auth-token-file=%s", jwksAuthTokenPath))
	}
	if jwksAllowPrivateIP, exists := configMap.Data["jwksAllowPrivateIP"]; exists && jwksAllowPrivateIP == "true" {
		args = append(args, "--jwks-allow-private-ip")
	}

	return args
}

// generateInlineOIDCArgs generates OIDC args for inline configuration
func (*MCPServerReconciler) generateInlineOIDCArgs(m *mcpv1alpha1.MCPServer) []string {
	var args []string
	config := m.Spec.OIDCConfig.Inline

	if config == nil {
		return args
	}

	// Issuer (required)
	if config.Issuer != "" {
		args = append(args, fmt.Sprintf("--oidc-issuer=%s", config.Issuer))
	}

	// Audience (optional)
	if config.Audience != "" {
		args = append(args, fmt.Sprintf("--oidc-audience=%s", config.Audience))
	}

	// JWKS URL (optional)
	if config.JWKSURL != "" {
		args = append(args, fmt.Sprintf("--oidc-jwks-url=%s", config.JWKSURL))
	}

	// Introspection URL (optional)
	if config.IntrospectionURL != "" {
		args = append(args, fmt.Sprintf("--oidc-introspection-url=%s", config.IntrospectionURL))
	}

	// CA Bundle path (optional)
	if config.ThvCABundlePath != "" {
		args = append(args, fmt.Sprintf("--thv-ca-bundle=%s", config.ThvCABundlePath))
	}

	// Auth token path (optional)
	if config.JWKSAuthTokenPath != "" {
		args = append(args, fmt.Sprintf("--jwks-auth-token-file=%s", config.JWKSAuthTokenPath))
	}

	// Allow private IP access (optional)
	if config.JWKSAllowPrivateIP {
		args = append(args, "--jwks-allow-private-ip")
	}

	// Client ID (optional)
	if config.ClientID != "" {
		args = append(args, fmt.Sprintf("--oidc-client-id=%s", config.ClientID))
	}

	return args
}

// generateAuthzArgs generates authorization command-line arguments based on the configuration type
func (*MCPServerReconciler) generateAuthzArgs(m *mcpv1alpha1.MCPServer) []string {
	var args []string

	if m.Spec.AuthzConfig == nil {
		return args
	}

	// Validate that the configuration is properly set based on type
	switch m.Spec.AuthzConfig.Type {
	case mcpv1alpha1.AuthzConfigTypeConfigMap:
		if m.Spec.AuthzConfig.ConfigMap == nil {
			return args
		}
	case mcpv1alpha1.AuthzConfigTypeInline:
		if m.Spec.AuthzConfig.Inline == nil {
			return args
		}
	default:
		return args
	}

	// Both ConfigMap and inline configurations use the same mounted path
	authzConfigPath := fmt.Sprintf("/etc/toolhive/authz/%s", defaultAuthzKey)
	args = append(args, fmt.Sprintf("--authz-config=%s", authzConfigPath))

	return args
}

// generatePrometheusArgs generates Prometheus command-line arguments based on the configuration
func (*MCPServerReconciler) generatePrometheusArgs(m *mcpv1alpha1.MCPServer) []string {
	var args []string

	if m.Spec.Telemetry == nil || m.Spec.Telemetry.Prometheus == nil {
		return args
	}

	// Add Prometheus metrics path flag if Prometheus is enabled in telemetry config
	if m.Spec.Telemetry.Prometheus.Enabled {
		args = append(args, "--enable-prometheus-metrics-path")
	}

	return args
}

// generateOpenTelemetryArgs generates OpenTelemetry command-line arguments based on the configuration
func (*MCPServerReconciler) generateOpenTelemetryArgs(m *mcpv1alpha1.MCPServer) []string {
	var args []string

	if m.Spec.Telemetry == nil || m.Spec.Telemetry.OpenTelemetry == nil {
		return args
	}

	otel := m.Spec.Telemetry.OpenTelemetry

	// Add endpoint
	if otel.Endpoint != "" {
		args = append(args, fmt.Sprintf("--otel-endpoint=%s", otel.Endpoint))
	}

	// Add service name
	if otel.ServiceName != "" {
		args = append(args, fmt.Sprintf("--otel-service-name=%s", otel.ServiceName))
	}

	// Add headers (multiple --otel-headers flags)
	for _, header := range otel.Headers {
		args = append(args, fmt.Sprintf("--otel-headers=%s", header))
	}

	// Add insecure flag
	if otel.Insecure {
		args = append(args, "--otel-insecure")
	}

	// Handle tracing configuration
	if otel.Tracing != nil {
		if otel.Tracing.Enabled {
			args = append(args, "--otel-tracing-enabled=true")
			args = append(args, fmt.Sprintf("--otel-tracing-sampling-rate=%s", otel.Tracing.SamplingRate))
		} else {
			args = append(args, "--otel-tracing-enabled=false")
		}
	}

	// Handle metrics configuration
	if otel.Metrics != nil {
		if otel.Metrics.Enabled {
			args = append(args, "--otel-metrics-enabled=true")
		} else {
			args = append(args, "--otel-metrics-enabled=false")
		}
	}

	return args
}

// generateOpenTelemetryEnvVars generates OpenTelemetry environment variables for the proxy container
func (*MCPServerReconciler) generateOpenTelemetryEnvVars(m *mcpv1alpha1.MCPServer) []corev1.EnvVar {
	var envVars []corev1.EnvVar

	if m.Spec.Telemetry == nil || m.Spec.Telemetry.OpenTelemetry == nil {
		return envVars
	}

	otel := m.Spec.Telemetry.OpenTelemetry

	// Add service name
	serviceName := otel.ServiceName
	if serviceName == "" {
		serviceName = m.Name // Default to MCPServer name if not specified
	}

	// Enable resource detection
	envVars = append(envVars, corev1.EnvVar{
		Name:  "OTEL_RESOURCE_ATTRIBUTES",
		Value: fmt.Sprintf("service.name=%s,service.namespace=%s", serviceName, m.Namespace),
	})

	return envVars
}

// ensureAuthzConfigMap ensures the authorization ConfigMap exists for inline configuration
func (r *MCPServerReconciler) ensureAuthzConfigMap(ctx context.Context, m *mcpv1alpha1.MCPServer) error {
	ctxLogger := log.FromContext(ctx)
	// Only create ConfigMap for inline authorization configuration
	if m.Spec.AuthzConfig == nil || m.Spec.AuthzConfig.Type != mcpv1alpha1.AuthzConfigTypeInline ||
		m.Spec.AuthzConfig.Inline == nil {
		return nil
	}

	configMapName := fmt.Sprintf("%s-authz-inline", m.Name)

	// Create authorization configuration data
	authzConfigData := map[string]interface{}{
		"version": "1.0",
		"type":    "cedarv1",
		"cedar": map[string]interface{}{
			"policies": m.Spec.AuthzConfig.Inline.Policies,
			"entities_json": func() string {
				if m.Spec.AuthzConfig.Inline.EntitiesJSON != "" {
					return m.Spec.AuthzConfig.Inline.EntitiesJSON
				}
				return "[]"
			}(),
		},
	}

	// Marshal to JSON
	authzConfigJSON, err := json.Marshal(authzConfigData)
	if err != nil {
		return fmt.Errorf("failed to marshal inline authz config: %w", err)
	}

	// Define the ConfigMap
	configMap := &corev1.ConfigMap{
		ObjectMeta: metav1.ObjectMeta{
			Name:      configMapName,
			Namespace: m.Namespace,
			Labels:    labelsForInlineAuthzConfig(m.Name),
		},
		Data: map[string]string{
			defaultAuthzKey: string(authzConfigJSON),
		},
	}

	// Set the MCPServer as the owner of the ConfigMap
	if err := controllerutil.SetControllerReference(m, configMap, r.Scheme); err != nil {
		return fmt.Errorf("failed to set controller reference for authorization ConfigMap: %w", err)
	}

	// Check if the ConfigMap already exists
	existingConfigMap := &corev1.ConfigMap{}
	err = r.Get(ctx, types.NamespacedName{Name: configMapName, Namespace: m.Namespace}, existingConfigMap)
	if err != nil && errors.IsNotFound(err) {
		// Create the ConfigMap
		ctxLogger.Info("Creating authorization ConfigMap", "ConfigMap.Namespace", configMap.Namespace, "ConfigMap.Name", configMap.Name)
		if err := r.Create(ctx, configMap); err != nil {
			return fmt.Errorf("failed to create authorization ConfigMap: %w", err)
		}
	} else if err != nil {
		return fmt.Errorf("failed to get authorization ConfigMap: %w", err)
	} else {
		// ConfigMap exists, check if it needs to be updated
		if !reflect.DeepEqual(existingConfigMap.Data, configMap.Data) {
			ctxLogger.Info("Updating authorization ConfigMap",
				"ConfigMap.Namespace", configMap.Namespace, "ConfigMap.Name", configMap.Name)
			existingConfigMap.Data = configMap.Data
			if err := r.Update(ctx, existingConfigMap); err != nil {
				return fmt.Errorf("failed to update authorization ConfigMap: %w", err)
			}
		}
	}

	return nil
}

// int32Ptr returns a pointer to an int32
func int32Ptr(i int32) *int32 {
	return &i
}

// SetupWithManager sets up the controller with the Manager.
func (r *MCPServerReconciler) SetupWithManager(mgr ctrl.Manager) error {
	return ctrl.NewControllerManagedBy(mgr).
		For(&mcpv1alpha1.MCPServer{}).
		Owns(&appsv1.Deployment{}).
		Owns(&corev1.Service{}).
		Complete(r)
}

// equalToolsFilter returns true when the desired toolsFilter slice and the
// currently-applied `--tools=` argument in the container args represent the
// same unordered set of tools.
func equalToolsFilter(spec []string, args []string) bool {
	// Build canonical form for spec
	specCanon := canonicalToolsList(spec)

	// Extract current tools argument (if any) from args
	var currentArg string
	for _, a := range args {
		if strings.HasPrefix(a, "--tools=") {
			currentArg = strings.TrimPrefix(a, "--tools=")
			break
		}
	}

	if specCanon == "" && currentArg == "" {
		return true // both unset/empty
	}

	// Canonicalise current list
	currentCanon := canonicalToolsList(strings.Split(strings.TrimSpace(currentArg), ","))
	return specCanon == currentCanon
}

// canonicalToolsList sorts a slice and joins it with commas; empty slice yields "".
func canonicalToolsList(list []string) string {
	if len(list) == 0 || (len(list) == 1 && list[0] == "") {
		return ""
	}
	cp := slices.Clone(list)
	slices.Sort(cp)
	return strings.Join(cp, ",")
}

// equalOpenTelemetryArgs checks if OpenTelemetry command-line arguments have changed
func equalOpenTelemetryArgs(spec *mcpv1alpha1.OpenTelemetryConfig, args []string) bool {
	if spec == nil {
		return !hasOtelArgs(args)
	}

	return equalServiceName(spec, args) &&
		equalHeaders(spec, args) &&
		equalInsecureFlag(spec, args)
}

func hasOtelArgs(args []string) bool {
	for _, arg := range args {
		if strings.HasPrefix(arg, "--otel-") {
			return true
		}
	}
	return false
}

func equalServiceName(spec *mcpv1alpha1.OpenTelemetryConfig, args []string) bool {
	expectedArg := ""
	if spec.ServiceName != "" {
		expectedArg = fmt.Sprintf("--otel-service-name=%s", spec.ServiceName)
	}

	foundArg := ""
	for _, arg := range args {
		if strings.HasPrefix(arg, "--otel-service-name=") {
			foundArg = arg
			break
		}
	}

	return expectedArg == foundArg
}

func equalHeaders(spec *mcpv1alpha1.OpenTelemetryConfig, args []string) bool {
	expectedCount := len(spec.Headers)
	currentCount := countHeaderArgs(args)

	if expectedCount != currentCount {
		return false
	}

	return allHeadersPresent(spec.Headers, args)
}

func countHeaderArgs(args []string) int {
	count := 0
	for _, arg := range args {
		if strings.HasPrefix(arg, "--otel-headers=") {
			count++
		}
	}
	return count
}

func allHeadersPresent(expectedHeaders []string, args []string) bool {
	for _, expectedHeader := range expectedHeaders {
		expectedArg := fmt.Sprintf("--otel-headers=%s", expectedHeader)
		if !contains(args, expectedArg) {
			return false
		}
	}
	return true
}

func equalInsecureFlag(spec *mcpv1alpha1.OpenTelemetryConfig, args []string) bool {
	return spec.Insecure == contains(args, "--otel-insecure")
}

func contains(slice []string, item string) bool {
	for _, s := range slice {
		if s == item {
			return true
		}
	}
	return false
}<|MERGE_RESOLUTION|>--- conflicted
+++ resolved
@@ -691,17 +691,6 @@
 
 	// Prepare container args
 	args := []string{"run", "--foreground=true"}
-<<<<<<< HEAD
-	args = append(args, fmt.Sprintf("--proxy-port=%d", m.Spec.ProxyPort))
-	args = append(args, fmt.Sprintf("--name=%s", m.Name))
-	args = append(args, fmt.Sprintf("--transport=%s", m.Spec.Transport))
-	args = append(args, fmt.Sprintf("--host=%s", getProxyHost()))
-
-	if m.Spec.McpPort != 0 {
-		args = append(args, fmt.Sprintf("--target-port=%d", m.Spec.McpPort))
-	}
-=======
->>>>>>> 4ebad3da
 
 	// Check if global ConfigMap mode is enabled via environment variable
 	useConfigMap := os.Getenv("TOOLHIVE_USE_CONFIGMAP") == trueValue
@@ -726,12 +715,12 @@
 		}
 	} else {
 		// Use individual configuration flags (existing behavior)
-		args = append(args, fmt.Sprintf("--proxy-port=%d", m.Spec.Port))
+		args = append(args, fmt.Sprintf("--proxy-port=%d", m.Spec.ProxyPort))
 		args = append(args, fmt.Sprintf("--name=%s", m.Name))
 		args = append(args, fmt.Sprintf("--transport=%s", m.Spec.Transport))
 		args = append(args, fmt.Sprintf("--host=%s", getProxyHost()))
-		if m.Spec.TargetPort != 0 {
-			args = append(args, fmt.Sprintf("--target-port=%d", m.Spec.TargetPort))
+		if m.Spec.McpPort != 0 {
+			args = append(args, fmt.Sprintf("--target-port=%d", m.Spec.McpPort))
 		}
 		// Add proxy mode for stdio transport
 		if m.Spec.ProxyMode != "" {
